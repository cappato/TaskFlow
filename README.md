# #{APPLICATION_NAME}#

<div align="center">

![#{APPLICATION_NAME}# Logo](https://via.placeholder.com/200x100/1b6ec2/ffffff?text=#{APPLICATION_NAME}#)

**A modern Product Information Management (PIM) system built with Blazor WebAssembly and ASP.NET Core Web API**

[![.NET](https://img.shields.io/badge/.NET-8.0-purple.svg)](https://dotnet.microsoft.com/download/dotnet/8.0)
[![Blazor](https://img.shields.io/badge/Blazor-WebAssembly-blue.svg)](https://blazor.net/)
[![License: MIT](https://img.shields.io/badge/License-MIT-yellow.svg)](https://opensource.org/licenses/MIT)
[![Build Status](https://github.com/cappato/#{APPLICATION_NAME}#/workflows/.NET%20Build%20and%20Test/badge.svg)](https://github.com/cappato/#{APPLICATION_NAME}#/actions)

[Quick Start](#getting-started) • [Documentation](#documentation) • [Contributing](#contributing) • [License](#license)

</div>

---

## Features

**Product Information Management**

- Create, edit, and delete articles with rich metadata
- Multiple article types (Footwear, Clothing, Accessories)
- Custom attributes management (Text, Number, Select, Color, etc.)
- Dynamic attribute values per article

**Category Organization**

- Organize articles into categories
- Hierarchical category structure
- Category-based filtering and search

**Custom Attributes System**

- Define custom attributes for products
- Multiple data types support
- Flexible attribute assignment
- Dynamic form generation

**Dashboard & Analytics**

- Real-time product statistics
- Inventory insights and metrics
- Visual data representation

**Modern UI/UX**

- Responsive design with Bootstrap
- Clean and intuitive interface
- Mobile-friendly experience

## Technology Stack

### Frontend (Client)

- **Blazor WebAssembly** - SPA framework in C#
- **.NET 8** - Platform for Blazor and backend
- **Razor Components** - Reusable UI components
- **Bootstrap** - CSS framework for styling
- **HttpClient** - REST API consumption from Blazor

### Backend (Server)

- **ASP.NET Core Web API** - REST API for business logic and data access
- **Entity Framework Core** - ORM for relational database
- **SQL Server** - Database (configurable)

### Shared

- **Shared Models Project** - DTOs, enums, and shared contracts

### Testing

- **XUnit** - Unit testing framework
- **FluentAssertions** - Readable assertions library
- **Moq** - Mocking framework

## Project Structure

```
#{APPLICATION_NAME}#/
├── src/
<<<<<<< HEAD
│   ├── TaskFlow.Domain/             # 🏛️ Domain Layer (Clean Architecture)
=======
│   ├── PimFlow.Domain/              # 🏛️ Domain Layer (Clean Architecture)
>>>>>>> 5013ce3c
│   │   ├── Entities/                # Domain entities (Article, Category, etc.)
│   │   ├── Enums/                   # Domain enums (ArticleType, AttributeType)
│   │   └── Interfaces/              # Repository interfaces
│   │
<<<<<<< HEAD
│   ├── TaskFlow.Server/             # 🔧 Infrastructure Layer (API + Data)
=======
│   ├── PimFlow.Server/              # 🔧 Infrastructure Layer (API + Data)
>>>>>>> 5013ce3c
│   │   ├── Controllers/             # API Controllers
│   │   ├── Services/                # Application services
│   │   ├── Repositories/            # Repository implementations
│   │   ├── Data/                    # DbContext and migrations
│   │   └── Program.cs               # API configuration
│   │
<<<<<<< HEAD
│   ├── TaskFlow.Client/             # 🎨 Presentation Layer (Blazor WebAssembly)
=======
│   ├── PimFlow.Client/              # 🎨 Presentation Layer (Blazor WebAssembly)
>>>>>>> 5013ce3c
│   │   ├── Pages/                   # Razor pages (Home, Articles, Attributes)
│   │   ├── Components/              # Reusable UI components
│   │   ├── Services/                # API service calls
│   │   └── Program.cs               # Client configuration
│   │
<<<<<<< HEAD
│   ├── TaskFlow.Shared/             # 📦 Communication Layer
=======
│   ├── PimFlow.Shared/              # 📦 Communication Layer
>>>>>>> 5013ce3c
│   │   └── DTOs/                    # Data Transfer Objects
│   │
│   └── PimFlow.sln                  # Main solution
│
├── tests/
<<<<<<< HEAD
│   └── TaskFlow.Server.Tests/       # Backend unit tests (67 tests)
=======
│   └── PimFlow.Server.Tests/        # Backend unit tests (67 tests)
>>>>>>> 5013ce3c
│
├── gitflow.sh                       # Git Flow commands (Linux/Mac)
├── gitflow.bat                      # Git Flow commands (Windows)
├── GITFLOW.md                       # Git Flow documentation
└── README.md
```

## Getting Started

### Prerequisites

- [.NET 8 SDK](https://dotnet.microsoft.com/download/dotnet/8.0)
- [Visual Studio 2022](https://visualstudio.microsoft.com/) (recommended) or [VS Code](https://code.visualstudio.com/)
- **ASP.NET and web development workload** (for Visual Studio)
- SQLite (included automatically, no setup required)

### Quick Start

1. **Clone the repository**

   ```bash
   git clone https://github.com/cappato/#{APPLICATION_NAME}#.git
   cd PimFlow
   ```

2. **Run with automated script**

   ```bash
   # Windows
   ./run-dev.bat

   # Linux/Mac
   chmod +x run-dev.sh && ./run-dev.sh
   ```

3. **Access the application**
   - **Web App**: https://localhost:7001 or http://localhost:5001
   - **API**: https://localhost:7000 or http://localhost:5000
   - **Swagger**: https://localhost:7000/swagger

### Visual Studio Setup (Recommended)

For the best development experience with Visual Studio 2022:

1. **Open the solution**

   - `File` → `Open` → `Project/Solution`
   - Select `PimFlow.sln`

2. **Configure multiple startup projects**

   - Right-click on the solution → `Properties`
   - `Startup Project` → `Multiple startup projects`
   - Set both projects to `Start`:
     - ✅ **PimFlow.Server** → `Start`
     - ✅ **PimFlow.Client** → `Start`
     - ⚪ **PimFlow.Shared** → `None`

3. **Run the application**

   - Press `F5` (with debugging) or `Ctrl+F5` (without debugging)
   - Both server and client will start automatically
   - Your browser will open to the Blazor client

4. **Verify everything works**
   - Navigate to the **Artículos** section
   - Create a new article to test functionality
   - Check that you see custom attributes and categories

### Manual Setup

<details>
<summary>Click to expand manual setup instructions</summary>

1. **Restore packages**

   ```bash
   dotnet restore
   ```

2. **Run the API (Terminal 1)**

   ```bash
   cd src/PimFlow.Server
   dotnet run
   ```

3. **Run the Client (Terminal 2)**

   ```bash
   cd src/PimFlow.Client
   dotnet run
   ```

4. **Run tests**
   ```bash
   cd tests/PimFlow.Server.Tests
   dotnet test
   ```

</details>

### Troubleshooting

#### Common Issues in Visual Studio

**🔴 Port already in use error:**

- Change ports in `launchSettings.json` files
- Or stop other applications using those ports

**🔴 Connection errors:**

- Verify the application is running on the correct port
- Default: `http://localhost:5001` (Hosted architecture - no CORS needed)

**🔴 Database errors:**

- SQLite database is created automatically on first run
- Location: `src/PimFlow.Server/PimFlow.db`
- Delete the file to reset the database

**🔴 Build errors:**

- Clean solution: `Build` → `Clean Solution`
- Rebuild: `Build` → `Rebuild Solution`
- Restore packages: Right-click solution → `Restore NuGet Packages`

**✅ Quick verification:**

- Run tests: `Test` → `Run All Tests` (should pass 7/7)
- Check Swagger: Navigate to `https://localhost:7000/swagger`

<<<<<<< HEAD
## Development Workflow

### Git Flow

This project uses **Git Flow** for organized development with structured branching:

```
main                    # 🚀 Production releases (stable)
├── develop             # 🔧 Development integration
│   ├── feature/login   # ✨ New features
│   ├── feature/api     # ✨ New features
│   └── feature/ui      # ✨ New features
├── release/v1.2.0      # 🚀 Release preparation
└── hotfix/v1.1.1       # 🔥 Urgent fixes
```

### Quick Commands

```bash
# Check current status
./gitflow.sh status

# Start new feature
./gitflow.sh feature start feature-name

# Finish feature (merge to develop)
./gitflow.sh feature finish feature-name

# Create release
./gitflow.sh release start v1.2.0
./gitflow.sh release finish v1.2.0

# Emergency hotfix
./gitflow.sh hotfix start v1.1.1
./gitflow.sh hotfix finish v1.1.1
```

### Development Guidelines

1. **Never commit directly to `main`** - Always use Git Flow
2. **Use `develop` as base** for all new development
3. **Create features** for any new functionality:
   ```bash
   ./gitflow.sh feature start user-authentication
   ```
4. **Follow conventional commits**:
   ```bash
   git commit -m "feat: add user login functionality"
   git commit -m "fix: resolve authentication bug"
   git commit -m "docs: update API documentation"
   ```
5. **Test before finishing features** - Run tests and verify functionality

### For Contributors

- 📖 **Full Git Flow documentation**: [GITFLOW.md](GITFLOW.md)
- 🔧 **Development setup**: Follow [Getting Started](#getting-started)
- 📋 **Contribution guidelines**: [CONTRIBUTING.md](CONTRIBUTING.md)
=======
## 🌊 Git Flow Mejorado

Este proyecto utiliza un **Git Flow mejorado** que preserva historia y garantiza calidad:

### **📋 Comandos Rápidos:**
```bash
# Crear nueva feature
./scripts/create-feature.sh nombre-feature

# Validar feature
./scripts/validate-feature.sh

# Ver estado del workflow
./scripts/git-flow-status.sh

# Verificar antes de merge
./scripts/pre-merge-check.sh feature/nombre
```

### **📚 Documentación Completa:**
- [Git Flow Mejorado](docs/git-flow-improved.md)
- [Scripts de Automatización](scripts/README.md)
- [Reglas de Onboarding](docs/onboarding-rules.md)

### **🎯 Workflow Rápido:**
1. `./scripts/create-feature.sh mi-feature` - Crear feature
2. Desarrollar con commits convencionales
3. `./scripts/validate-feature.sh` - Validar
4. `git push -u origin $(git branch --show-current)` - Push
5. Mergear a develop siguiendo el proceso documentado
>>>>>>> 5013ce3c

## Current Features

### Implemented

- ✅ **Article management** (CRUD operations)
- ✅ **Category management** (CRUD operations)
- ✅ **Custom attributes system** (Text, Number, Select, Color, Boolean, etc.)
- ✅ **Article types** (Footwear, Clothing, Accessories)
- ✅ **Dynamic attribute values** per article
- ✅ **Spanish UI** (Complete interface translation)
- ✅ **Dashboard with statistics** (article counts, attribute distribution)
- ✅ **Responsive UI** with Tailwind CSS
- ✅ **REST API** with Swagger documentation
- ✅ **SQLite database** with Entity Framework migrations
- ✅ **Unit tests** for business logic (67/67 passing)
- ✅ **Clean Architecture** with Domain-Driven Design
- ✅ **Git Flow** workflow implementation

### Planned Features

- User authentication and authorization
- Multi-tenant support for different companies
- Product variants and SKU management
- Inventory tracking and stock levels
- Product images and media management
- Advanced search and filtering
- Data import/export functionality
- Real-time updates with SignalR
- Blazor WebAssembly Hosted architecture

## Architecture

The application follows **Clean Architecture + DDD** (Domain-Driven Design):

- **🏛️ Domain Layer** (`TaskFlow.Domain`): Pure business entities, enums, and repository interfaces
- **🔧 Infrastructure Layer** (`TaskFlow.Server`): API controllers, repository implementations, and data access
- **🎨 Presentation Layer** (`TaskFlow.Client`): Blazor WebAssembly UI components and pages
- **📦 Communication Layer** (`TaskFlow.Shared`): DTOs for API communication

### Benefits Achieved:
- ✅ **Separation of Concerns**: Each layer has clear responsibilities
- ✅ **Testability**: 67 unit tests with 100% success rate
- ✅ **Maintainability**: Clean, organized codebase
- ✅ **Scalability**: Ready for future enhancements

## Configuration

### Database

The application uses **SQLite** for development (no setup required). The database is automatically created on first run.

- **Database file**: `src/PimFlow.Server/PimFlow.db`
- **Connection string**: Configured in `src/PimFlow.Server/appsettings.Development.json`
- **Seed data**: Includes sample articles, categories, and custom attributes

To reset the database, simply delete the `PimFlow.db` file and restart the application.

### Hosted Architecture

The application uses **Blazor WebAssembly Hosted** architecture where the server serves both the API and the client from the same origin. This eliminates CORS configuration and provides better performance.

## API Documentation

When running in development mode, Swagger UI is available at:
`https://localhost:7000/swagger`

## Screenshots

<details>
<summary>Click to view screenshots</summary>

### Dashboard

![Dashboard](https://via.placeholder.com/800x400/f8f9fa/333333?text=PIM+Dashboard+Screenshot)

### Article Management

![Articles](https://via.placeholder.com/800x400/f8f9fa/333333?text=Article+Management+Screenshot)

### Custom Attributes

![Attributes](https://via.placeholder.com/800x400/f8f9fa/333333?text=Custom+Attributes+Screenshot)

</details>

## Roadmap

- [ ] Blazor WebAssembly Hosted architecture
- [ ] User authentication and authorization
- [ ] Multi-tenant support
- [ ] Product variants and SKU management
- [ ] Inventory tracking
- [ ] Product images and media management
- [ ] Advanced search and filtering
- [ ] Data import/export (CSV, Excel)
- [ ] Real-time notifications (SignalR)
- [ ] Mobile app (MAUI)
- [ ] Advanced analytics and reporting
- [ ] Dark mode theme
- [ ] Third-party integrations (ERP systems, e-commerce platforms)

## Contributing

We welcome contributions! Please follow our Git Flow workflow:

1. **Fork the repository**
2. **Clone and setup**:
   ```bash
   git clone https://github.com/your-username/TaskFlow.git
   cd TaskFlow
   ./gitflow.sh init
   ```
3. **Create a feature** (instead of manual branch):
   ```bash
   ./gitflow.sh feature start amazing-feature
   ```
4. **Develop and commit** with conventional commits:
   ```bash
   git commit -m 'feat: add amazing feature'
   ```
5. **Finish feature**:
   ```bash
   ./gitflow.sh feature finish amazing-feature
   ```
6. **Push and create Pull Request** from `develop` branch

📖 **Detailed guidelines**: [CONTRIBUTING.md](CONTRIBUTING.md) | [GITFLOW.md](GITFLOW.md)

## Support

- **Bug Reports**: [Create an issue](https://github.com/cappato/#{APPLICATION_NAME}#/issues/new?template=bug_report.md)
- **Feature Requests**: [Create an issue](https://github.com/cappato/#{APPLICATION_NAME}#/issues/new?template=feature_request.md)
- **Discussions**: [GitHub Discussions](https://github.com/cappato/#{APPLICATION_NAME}#/discussions)

## License

This project is licensed under the MIT License - see the [LICENSE](LICENSE) file for details.

## Acknowledgments

- Built with [Blazor WebAssembly](https://blazor.net/)
- Powered by [ASP.NET Core](https://docs.microsoft.com/aspnet/core/)
- UI components from [Bootstrap](https://getbootstrap.com/)
- Icons from [Open Iconic](https://useiconic.com/open)

---

<div align="center">

**If you found this project helpful, please give it a star!**

Made with care by the #{APPLICATION_NAME}# team

</div>
<|MERGE_RESOLUTION|>--- conflicted
+++ resolved
@@ -82,51 +82,31 @@
 ```
 #{APPLICATION_NAME}#/
 ├── src/
-<<<<<<< HEAD
-│   ├── TaskFlow.Domain/             # 🏛️ Domain Layer (Clean Architecture)
-=======
 │   ├── PimFlow.Domain/              # 🏛️ Domain Layer (Clean Architecture)
->>>>>>> 5013ce3c
 │   │   ├── Entities/                # Domain entities (Article, Category, etc.)
 │   │   ├── Enums/                   # Domain enums (ArticleType, AttributeType)
 │   │   └── Interfaces/              # Repository interfaces
 │   │
-<<<<<<< HEAD
-│   ├── TaskFlow.Server/             # 🔧 Infrastructure Layer (API + Data)
-=======
 │   ├── PimFlow.Server/              # 🔧 Infrastructure Layer (API + Data)
->>>>>>> 5013ce3c
 │   │   ├── Controllers/             # API Controllers
 │   │   ├── Services/                # Application services
 │   │   ├── Repositories/            # Repository implementations
 │   │   ├── Data/                    # DbContext and migrations
 │   │   └── Program.cs               # API configuration
 │   │
-<<<<<<< HEAD
-│   ├── TaskFlow.Client/             # 🎨 Presentation Layer (Blazor WebAssembly)
-=======
 │   ├── PimFlow.Client/              # 🎨 Presentation Layer (Blazor WebAssembly)
->>>>>>> 5013ce3c
 │   │   ├── Pages/                   # Razor pages (Home, Articles, Attributes)
 │   │   ├── Components/              # Reusable UI components
 │   │   ├── Services/                # API service calls
 │   │   └── Program.cs               # Client configuration
 │   │
-<<<<<<< HEAD
-│   ├── TaskFlow.Shared/             # 📦 Communication Layer
-=======
 │   ├── PimFlow.Shared/              # 📦 Communication Layer
->>>>>>> 5013ce3c
 │   │   └── DTOs/                    # Data Transfer Objects
 │   │
 │   └── PimFlow.sln                  # Main solution
 │
 ├── tests/
-<<<<<<< HEAD
-│   └── TaskFlow.Server.Tests/       # Backend unit tests (67 tests)
-=======
 │   └── PimFlow.Server.Tests/        # Backend unit tests (67 tests)
->>>>>>> 5013ce3c
 │
 ├── gitflow.sh                       # Git Flow commands (Linux/Mac)
 ├── gitflow.bat                      # Git Flow commands (Windows)
@@ -260,97 +240,47 @@
 - Run tests: `Test` → `Run All Tests` (should pass 7/7)
 - Check Swagger: Navigate to `https://localhost:7000/swagger`
 
-<<<<<<< HEAD
-## Development Workflow
-
-### Git Flow
-
-This project uses **Git Flow** for organized development with structured branching:
-
+## 🚀 GitHub Flow - Workflow Simplificado
+
+Este proyecto utiliza **GitHub Flow** para un desarrollo ágil y directo:
+
+### **📋 Workflow Simple:**
 ```
-main                    # 🚀 Production releases (stable)
-├── develop             # 🔧 Development integration
-│   ├── feature/login   # ✨ New features
-│   ├── feature/api     # ✨ New features
-│   └── feature/ui      # ✨ New features
-├── release/v1.2.0      # 🚀 Release preparation
-└── hotfix/v1.1.1       # 🔥 Urgent fixes
+main (rama principal)
+  ↑
+feature branches → merge directo a main
 ```
 
-### Quick Commands
-
+### **🎯 Comandos Rápidos:**
 ```bash
-# Check current status
-./gitflow.sh status
-
-# Start new feature
-./gitflow.sh feature start feature-name
-
-# Finish feature (merge to develop)
-./gitflow.sh feature finish feature-name
-
-# Create release
-./gitflow.sh release start v1.2.0
-./gitflow.sh release finish v1.2.0
-
-# Emergency hotfix
-./gitflow.sh hotfix start v1.1.1
-./gitflow.sh hotfix finish v1.1.1
+# Crear nueva feature desde main
+git checkout main
+git pull origin main
+git checkout -b feature/nombre-feature
+
+# Desarrollar y commitear
+git add .
+git commit -m "feat: descripción del cambio"
+
+# Push y crear PR
+git push -u origin feature/nombre-feature
+# Crear Pull Request en GitHub hacia main
+
+# Después del merge, limpiar
+git checkout main
+git pull origin main
+git branch -d feature/nombre-feature
 ```
 
-### Development Guidelines
-
-1. **Never commit directly to `main`** - Always use Git Flow
-2. **Use `develop` as base** for all new development
-3. **Create features** for any new functionality:
-   ```bash
-   ./gitflow.sh feature start user-authentication
-   ```
-4. **Follow conventional commits**:
-   ```bash
-   git commit -m "feat: add user login functionality"
-   git commit -m "fix: resolve authentication bug"
-   git commit -m "docs: update API documentation"
-   ```
-5. **Test before finishing features** - Run tests and verify functionality
-
-### For Contributors
-
-- 📖 **Full Git Flow documentation**: [GITFLOW.md](GITFLOW.md)
-- 🔧 **Development setup**: Follow [Getting Started](#getting-started)
-- 📋 **Contribution guidelines**: [CONTRIBUTING.md](CONTRIBUTING.md)
-=======
-## 🌊 Git Flow Mejorado
-
-Este proyecto utiliza un **Git Flow mejorado** que preserva historia y garantiza calidad:
-
-### **📋 Comandos Rápidos:**
-```bash
-# Crear nueva feature
-./scripts/create-feature.sh nombre-feature
-
-# Validar feature
-./scripts/validate-feature.sh
-
-# Ver estado del workflow
-./scripts/git-flow-status.sh
-
-# Verificar antes de merge
-./scripts/pre-merge-check.sh feature/nombre
-```
-
-### **📚 Documentación Completa:**
-- [Git Flow Mejorado](docs/git-flow-improved.md)
+### **📚 Documentación:**
+- [Reglas de Onboarding](docs/onboarding-rules.md)
 - [Scripts de Automatización](scripts/README.md)
-- [Reglas de Onboarding](docs/onboarding-rules.md)
-
-### **🎯 Workflow Rápido:**
-1. `./scripts/create-feature.sh mi-feature` - Crear feature
-2. Desarrollar con commits convencionales
-3. `./scripts/validate-feature.sh` - Validar
-4. `git push -u origin $(git branch --show-current)` - Push
-5. Mergear a develop siguiendo el proceso documentado
->>>>>>> 5013ce3c
+
+### **✅ Ventajas del GitHub Flow:**
+- ✅ **Simplicidad** - Una sola rama principal
+- ✅ **Deployment continuo** - main siempre deployable
+- ✅ **Menos mantenimiento** - No hay que sincronizar ramas
+- ✅ **Claridad** - main es siempre la verdad
 
 ## Current Features
 
